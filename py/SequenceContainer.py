import random
import copy
<<<<<<< HEAD
import pathlib
=======
>>>>>>> f349c424
import bisect
import pickle
import numpy as np
from Bio.Seq import Seq
from Bio.Alphabet import IUPAC

from py.probability import DiscreteDistribution, poisson_list, quantize_list
from py.neat_cigar import CigarString

"""
Constants needed for analysis
"""
MAX_ATTEMPTS = 100  # max attempts to insert a mutation into a valid position
MAX_MUTFRAC = 0.3  # the maximum percentage of a window that can contain mutations

NUCL = ['A', 'C', 'G', 'T']
TRI_IND = {'AA': 0, 'AC': 1, 'AG': 2, 'AT': 3, 'CA': 4, 'CC': 5, 'CG': 6, 'CT': 7,
           'GA': 8, 'GC': 9, 'GG': 10, 'GT': 11, 'TA': 12, 'TC': 13, 'TG': 14, 'TT': 15}
NUC_IND = {'A': 0, 'C': 1, 'G': 2, 'T': 3}
ALL_TRI = [NUCL[i] + NUCL[j] + NUCL[k] for i in range(len(NUCL)) for j in range(len(NUCL)) for k in range(len(NUCL))]
ALL_IND = {ALL_TRI[i]: i for i in range(len(ALL_TRI))}

# DEBUG
IGNORE_TRINUC = False

# percentile resolution used for fraglen quantizing
COV_FRAGLEN_PERCENTILE = 10.
LARGE_NUMBER = 9999999999

"""
DEFAULT MUTATION MODELS
"""

DEFAULT_1_OVERALL_MUT_RATE = 0.001
DEFAULT_1_HOMOZYGOUS_FREQ = 0.010
DEFAULT_1_INDEL_FRACTION = 0.05
DEFAULT_1_INS_VS_DEL = 0.6
DEFAULT_1_INS_LENGTH_VALUES = [1, 2, 3, 4, 5, 6, 7, 8, 9, 10]
DEFAULT_1_INS_LENGTH_WEIGHTS = [0.4, 0.2, 0.1, 0.05, 0.05, 0.05, 0.05, 0.034, 0.033, 0.033]
DEFAULT_1_DEL_LENGTH_VALUES = [1, 2, 3, 4, 5]
DEFAULT_1_DEL_LENGTH_WEIGHTS = [0.3, 0.2, 0.2, 0.2, 0.1]
example_matrix_1 = [[0.0, 0.15, 0.7, 0.15],
                    [0.15, 0.0, 0.15, 0.7],
                    [0.7, 0.15, 0.0, 0.15],
                    [0.15, 0.7, 0.15, 0.0]]
DEFAULT_1_TRI_FREQS = [copy.deepcopy(example_matrix_1) for _ in range(16)]
DEFAULT_1_TRINUC_BIAS = [1. / float(len(ALL_TRI)) for _ in ALL_TRI]
DEFAULT_MODEL_1 = [DEFAULT_1_OVERALL_MUT_RATE,
                   DEFAULT_1_HOMOZYGOUS_FREQ,
                   DEFAULT_1_INDEL_FRACTION,
                   DEFAULT_1_INS_VS_DEL,
                   DEFAULT_1_INS_LENGTH_VALUES,
                   DEFAULT_1_INS_LENGTH_WEIGHTS,
                   DEFAULT_1_DEL_LENGTH_VALUES,
                   DEFAULT_1_DEL_LENGTH_WEIGHTS,
                   DEFAULT_1_TRI_FREQS,
                   DEFAULT_1_TRINUC_BIAS]

DEFAULT_2_OVERALL_MUT_RATE = 0.002
DEFAULT_2_HOMOZYGOUS_FREQ = 0.200
DEFAULT_2_INDEL_FRACTION = 0.1
DEFAULT_2_INS_VS_DEL = 0.3
DEFAULT_2_INS_LENGTH_VALUES = [1, 2, 3, 4, 5, 6, 7, 8, 9, 10]
DEFAULT_2_INS_LENGTH_WEIGHTS = [0.1, 0.1, 0.2, 0.05, 0.05, 0.05, 0.05, 0.05, 0.05, 0.05]
# noinspection DuplicatedCode
DEFAULT_2_DEL_LENGTH_VALUES = [1, 2, 3, 4, 5]
DEFAULT_2_DEL_LENGTH_WEIGHTS = [0.3, 0.2, 0.2, 0.2, 0.1]
example_matrix_2 = [[0.0, 0.15, 0.7, 0.15],
                    [0.15, 0.0, 0.15, 0.7],
                    [0.7, 0.15, 0.0, 0.15],
                    [0.15, 0.7, 0.15, 0.0]]
DEFAULT_2_TRI_FREQS = [copy.deepcopy(example_matrix_2) for _ in range(16)]
DEFAULT_2_TRINUC_BIAS = [1. / float(len(ALL_TRI)) for _ in ALL_TRI]
DEFAULT_MODEL_2 = [DEFAULT_2_OVERALL_MUT_RATE,
                   DEFAULT_2_HOMOZYGOUS_FREQ,
                   DEFAULT_2_INDEL_FRACTION,
                   DEFAULT_2_INS_VS_DEL,
                   DEFAULT_2_INS_LENGTH_VALUES,
                   DEFAULT_2_INS_LENGTH_WEIGHTS,
                   DEFAULT_2_DEL_LENGTH_VALUES,
                   DEFAULT_2_DEL_LENGTH_WEIGHTS,
                   DEFAULT_2_TRI_FREQS,
                   DEFAULT_2_TRINUC_BIAS]


class SequenceContainer:
    """
    Container for reference sequences, applies mutations
    """

    def __init__(self, x_offset, sequence, ploidy, window_overlap, read_len, mut_models=None, mut_rate=None,
                 only_vcf=False):

        # initialize basic variables
        self.only_vcf = only_vcf
        self.x = x_offset
        self.ploidy = ploidy
        self.read_len = read_len
        self.sequences = [Seq(str(sequence), IUPAC.unambiguous_dna).tomutable() for _ in range(self.ploidy)]
        self.seq_len = len(sequence)
        self.indel_list = [[] for _ in range(self.ploidy)]
        self.snp_list = [[] for _ in range(self.ploidy)]
        self.all_cigar = [[] for _ in range(self.ploidy)]
        self.fm_pos = [[] for _ in range(self.ploidy)]
        self.fm_span = [[] for _ in range(self.ploidy)]

        # Blacklist explanation:
        # black_list[ploid][pos] = 0		safe to insert variant here
        # black_list[ploid][pos] = 1		indel inserted here
        # black_list[ploid][pos] = 2		snp inserted here
        # black_list[ploid][pos] = 3		invalid position for various processing reasons
        self.black_list = [np.zeros(self.seq_len, dtype='<i4') for _ in range(self.ploidy)]

        # disallow mutations to occur on window overlap points
        self.win_buffer = window_overlap
        for p in range(self.ploidy):
            self.black_list[p][-self.win_buffer] = 3
            self.black_list[p][-self.win_buffer - 1] = 3

        # initialize mutation models
        if not mut_models:
            default_model = [copy.deepcopy(DEFAULT_MODEL_1) for _ in range(self.ploidy)]
            self.model_data = default_model[:self.ploidy]
        else:
            if len(mut_models) != self.ploidy:
                print('\nError: Number of mutation models received is not equal to specified ploidy\n')
                exit(1)
            self.model_data = copy.deepcopy(mut_models)

        # do we need to rescale mutation frequencies?
        mut_rate_sum = sum([n[0] for n in self.model_data])
        self.mut_rescale = mut_rate
        if self.mut_rescale is None:
            self.mut_scalar = 1.0
        else:
            self.mut_scalar = float(self.mut_rescale) // (mut_rate_sum / float(len(self.model_data)))

        # how are mutations spread to each ploid, based on their specified mut rates?
        self.ploid_mut_frac = [float(n[0]) / mut_rate_sum for n in self.model_data]
        self.ploid_mut_prior = DiscreteDistribution(self.ploid_mut_frac, range(self.ploidy))

        # init mutation models
        #
        # self.models[ploid][0] = average mutation rate
        # self.models[ploid][1] = p(mut is homozygous | mutation occurs)
        # self.models[ploid][2] = p(mut is indel | mut occurs)
        # self.models[ploid][3] = p(insertion | indel occurs)
        # self.models[ploid][4] = distribution of insertion lengths
        # self.models[ploid][5] = distribution of deletion lengths
        # self.models[ploid][6] = distribution of trinucleotide SNP transitions
        # self.models[ploid][7] = p(trinuc mutates)
        self.models = []
        for n in self.model_data:
            self.models.append([self.mut_scalar * n[0], n[1], n[2], n[3], DiscreteDistribution(n[5], n[4]),
                                DiscreteDistribution(n[7], n[6]), []])
            for m in n[8]:
                # noinspection PyTypeChecker
                self.models[-1][6].append([DiscreteDistribution(m[0], NUCL), DiscreteDistribution(m[1], NUCL),
                                           DiscreteDistribution(m[2], NUCL), DiscreteDistribution(m[3], NUCL)])
            self.models[-1].append([m for m in n[9]])

        # initialize poisson attributes
        self.indel_poisson, self.snp_poisson = self.init_poisson()

        # sample the number of variants that will be inserted into each ploid
        self.indels_to_add = [n.sample() for n in self.indel_poisson]
        self.snps_to_add = [n.sample() for n in self.snp_poisson]

        # initialize trinuc snp bias
        # compute mutation positional bias given trinucleotide strings of the sequence (ONLY AFFECTS SNPs)
        #
        # note: since indels are added before snps, it's possible these positional biases aren't correctly utilized
        #       at positions affected by indels. At the moment I'm going to consider this negligible.
        trinuc_snp_bias = [[0. for _ in range(self.seq_len)] for _ in range(self.ploidy)]
        self.trinuc_bias = [None for _ in range(self.ploidy)]
        for p in range(self.ploidy):
            for i in range(self.win_buffer + 1, self.seq_len - 1):
                trinuc_snp_bias[p][i] = self.models[p][7][ALL_IND[str(self.sequences[p][i - 1:i + 2])]]
            self.trinuc_bias[p] = DiscreteDistribution(trinuc_snp_bias[p][self.win_buffer + 1:self.seq_len - 1],
                                                       range(self.win_buffer + 1, self.seq_len - 1))

        # initialize coverage attributes
        self.window_size = None
        self.coverage_distribution = None
        self.fraglen_ind_map = None

    def update_basic_vars(self, x_offset, sequence, ploidy, window_overlap, read_len):
        self.x = x_offset
        self.ploidy = ploidy
        self.read_len = read_len
        self.sequences = [Seq(str(sequence), IUPAC.unambiguous_dna).tomutable() for _ in range(self.ploidy)]
        self.seq_len = len(sequence)
        self.indel_list = [[] for _ in range(self.ploidy)]
        self.snp_list = [[] for _ in range(self.ploidy)]
        self.all_cigar = [[] for _ in range(self.ploidy)]
        self.fm_pos = [[] for _ in range(self.ploidy)]
        self.fm_span = [[] for _ in range(self.ploidy)]
        self.black_list = [np.zeros(self.seq_len, dtype='<i4') for _ in range(self.ploidy)]

        # disallow mutations to occur on window overlap points
        self.win_buffer = window_overlap
        for p in range(self.ploidy):
            self.black_list[p][-self.win_buffer] = 3
            self.black_list[p][-self.win_buffer - 1] = 3

    def update_mut_models(self, mut_models, mut_rate):
        if not mut_models:
            default_model = [copy.deepcopy(DEFAULT_MODEL_1) for _ in range(self.ploidy)]
            self.model_data = default_model[:self.ploidy]
        else:
            if len(mut_models) != self.ploidy:
                print('\nError: Number of mutation models received is not equal to specified ploidy\n')
                exit(1)
            self.model_data = copy.deepcopy(mut_models)

        # do we need to rescale mutation frequencies?
        mut_rate_sum = sum([n[0] for n in self.model_data])
        self.mut_rescale = mut_rate
        if self.mut_rescale is None:
            self.mut_scalar = 1.0
        else:
            self.mut_scalar = float(self.mut_rescale) // (mut_rate_sum / float(len(self.model_data)))

        # how are mutations spread to each ploid, based on their specified mut rates?
        self.ploid_mut_frac = [float(n[0]) / mut_rate_sum for n in self.model_data]
        self.ploid_mut_prior = DiscreteDistribution(self.ploid_mut_frac, range(self.ploidy))
        self.models = []
        for n in self.model_data:
            self.models.append([self.mut_scalar * n[0], n[1], n[2], n[3], DiscreteDistribution(n[5], n[4]),
                                DiscreteDistribution(n[7], n[6]), []])
            for m in n[8]:
                # noinspection PyTypeChecker
                self.models[-1][6].append([DiscreteDistribution(m[0], NUCL), DiscreteDistribution(m[1], NUCL),
                                           DiscreteDistribution(m[2], NUCL), DiscreteDistribution(m[3], NUCL)])
            self.models[-1].append([m for m in n[9]])

    def update_trinuc_bias(self):
        trinuc_snp_bias = [[0. for _ in range(self.seq_len)] for _ in range(self.ploidy)]
        self.trinuc_bias = [None for _ in range(self.ploidy)]
        for p in range(self.ploidy):
            for i in range(self.win_buffer + 1, self.seq_len - 1):
                trinuc_snp_bias[p][i] = self.models[p][7][ALL_IND[str(self.sequences[p][i - 1:i + 2])]]
            self.trinuc_bias[p] = DiscreteDistribution(trinuc_snp_bias[p][self.win_buffer + 1:self.seq_len - 1],
                                                       range(self.win_buffer + 1, self.seq_len - 1))

    def init_coverage(self, coverage_data, frag_dist=None):
        """
        Initializes coverage for the sequence container. Only makes changes if we are not in vcf-only mode.

        :param coverage_data: A tuple containing the window size, gc scalars and target coverage values.
        :param frag_dist: A probability distribution of the fragment size.
        :return: Mean coverage value
        """

        # If we're only creating a vcf, skip some expensive initialization related to coverage depth
        if not self.only_vcf:
            (self.window_size, gc_scalars, target_cov_vals) = coverage_data
            gc_cov_vals = [[] for _ in self.sequences]
            tr_cov_vals = [[] for _ in self.sequences]
            avg_out = []
            self.coverage_distribution = []
            for i in range(len(self.sequences)):
                max_coord = min([len(self.sequences[i]) - self.read_len, len(self.all_cigar[i]) - self.read_len])
                # Trying to fix a problem wherein the above line gives a negative answer
                if max_coord <= 0:
                    max_coord = min([len(self.sequences[i]), len(self.all_cigar[i])])
                # compute gc-bias
                j = 0
                while j + self.window_size < len(self.sequences[i]):
                    gc_c = self.sequences[i][j:j + self.window_size].count('G') + \
                           self.sequences[i][j:j + self.window_size].count('C')
                    gc_cov_vals[i].extend([gc_scalars[gc_c]] * self.window_size)
                    j += self.window_size
                gc_c = self.sequences[i][-self.window_size:].count('G') + \
                       self.sequences[i][-self.window_size:].count('C')
                gc_cov_vals[i].extend([gc_scalars[gc_c]] * (len(self.sequences[i]) - len(gc_cov_vals[i])))
                #
                tr_cov_vals[i].append(target_cov_vals[0])
                prev_val = self.fm_pos[i][0]
                for j in range(1, max_coord):
                    if self.fm_pos[i][j] is None:
                        tr_cov_vals[i].append(target_cov_vals[prev_val])
                    elif self.fm_span[i][j] - self.fm_pos[i][j] <= 1:
                        tr_cov_vals[i].append(target_cov_vals[prev_val])
                    else:
                        tr_cov_vals[i].append(sum(target_cov_vals[self.fm_pos[i][j]:self.fm_span[i][j]]) / float(
                            self.fm_span[i][j] - self.fm_pos[i][j]))
                        prev_val = self.fm_pos[i][j]

                # shift by half of read length
                if len(tr_cov_vals[i]) > int(self.read_len / 2.):
                    tr_cov_vals[i] = [0.0] * int(self.read_len // 2) + tr_cov_vals[i][:-int(self.read_len / 2.)]
                # fill in missing indices
                tr_cov_vals[i].extend([0.0] * (len(self.sequences[i]) - len(tr_cov_vals[i])))

                #
                coverage_vector = np.cumsum([tr_cov_vals[i][nnn] *
                                             gc_cov_vals[i][nnn] for nnn in range(len(tr_cov_vals[i]))])
                coverage_vals = []
                for j in range(0, max_coord):
                    coverage_vals.append(coverage_vector[j + self.read_len] - coverage_vector[j])
                avg_out.append(np.mean(coverage_vals) / float(self.read_len))

                if frag_dist is None:
                    self.coverage_distribution.append(DiscreteDistribution(coverage_vals, range(len(coverage_vals))))

                # fragment length nightmare
                else:
                    current_thresh = 0.
                    index_list = [0]
                    for j in range(len(frag_dist.cum_prob)):
                        if frag_dist.cum_prob[j] >= current_thresh + COV_FRAGLEN_PERCENTILE / 100.0:
                            current_thresh = frag_dist.cum_prob[j]
                            index_list.append(j)
                    flq = [frag_dist.values[nnn] for nnn in index_list]
                    if frag_dist.values[-1] not in flq:
                        flq.append(frag_dist.values[-1])
                    flq.append(LARGE_NUMBER)

                    self.fraglen_ind_map = {}
                    for j in frag_dist.values:
                        b_ind = bisect.bisect(flq, j)
                        if abs(flq[b_ind - 1] - j) <= abs(flq[b_ind] - j):
                            self.fraglen_ind_map[j] = flq[b_ind - 1]
                        else:
                            self.fraglen_ind_map[j] = flq[b_ind]

                    self.coverage_distribution.append({})
                    for flv in sorted(list(set(self.fraglen_ind_map.values()))):
                        buffer_val = self.read_len
                        for j in frag_dist.values:
                            if self.fraglen_ind_map[j] == flv and j > buffer_val:
                                buffer_val = j
                        max_coord = min([len(self.sequences[i]) - buffer_val - 1,
                                         len(self.all_cigar[i]) - buffer_val + self.read_len - 2])
                        # print 'BEFORE:', len(self.sequences[i])-buffer_val
                        # print 'AFTER: ', len(self.all_cigar[i])-buffer_val+self.read_len-2
                        # print 'AFTER2:', max_coord
                        coverage_vals = []
                        for j in range(0, max_coord):
                            coverage_vals.append(
                                coverage_vector[j + self.read_len] - coverage_vector[j] + coverage_vector[j + flv] -
                                coverage_vector[
                                    j + flv - self.read_len])

                        # EXPERIMENTAL
                        # quantized_covVals = quantize_list(coverage_vals)
                        # self.coverage_distribution[i][flv] = DiscreteDistribution([n[2] for n in quantized_covVals],[(n[0],n[1]) for n in quantized_covVals])

                        # TESTING
                        # import matplotlib.pyplot as mpl
                        # print len(coverage_vals),'-->',len(quantized_covVals)
                        # mpl.figure(0)
                        # mpl.plot(range(len(coverage_vals)), coverage_vals)
                        # for qcv in quantized_covVals:
                        #	mpl.plot([qcv[0], qcv[1]+1], [qcv[2],qcv[2]], 'r')
                        # mpl.show()
                        # exit(1)

                        self.coverage_distribution[i][flv] = DiscreteDistribution(coverage_vals,
                                                                                  range(len(coverage_vals)))

            return np.mean(avg_out)

    def init_poisson(self):
        ind_l_list = [self.seq_len * self.models[i][0] * self.models[i][2] * self.ploid_mut_frac[i] for i in
                      range(len(self.models))]
        snp_l_list = [self.seq_len * self.models[i][0] * (1. - self.models[i][2]) * self.ploid_mut_frac[i] for i in
                      range(len(self.models))]
        k_range = range(int(self.seq_len * MAX_MUTFRAC))
        # return (indel_poisson, snp_poisson)
        return [poisson_list(k_range, ind_l_list[n]) for n in range(len(self.models))], \
               [poisson_list(k_range, snp_l_list[n]) for n in range(len(self.models))]

    def update(self, x_offset, sequence, ploidy, window_overlap, read_len, mut_models=None, mut_rate=None):
        # if mutation model is changed, we have to reinitialize it...
        if ploidy != self.ploidy or mut_rate != self.mut_rescale or mut_models is not None:
            self.ploidy = ploidy
            self.mut_rescale = mut_rate
            self.update_mut_models(mut_models, mut_rate)
        # if sequence length is different than previous window, we have to redo snp/indel poissons
        if len(sequence) != self.seq_len:
            self.seq_len = len(sequence)
            self.indel_poisson, self.snp_poisson = self.init_poisson()
        # basic vars
        self.update_basic_vars(x_offset, sequence, ploidy, window_overlap, read_len)
        self.indels_to_add = [n.sample() for n in self.indel_poisson]
        self.snps_to_add = [n.sample() for n in self.snp_poisson]
        # initialize trinuc snp bias
        if not IGNORE_TRINUC:
            self.update_trinuc_bias()

    def insert_mutations(self, input_list):
        for input_variable in input_list:
            which_ploid = []
            wps = input_variable[4][0]

            # if no genotype given, assume heterozygous and choose a single ploid based on their mut rates
            if wps is None:
                which_ploid.append(self.ploid_mut_prior.sample())
                which_alt = [0]
            else:
                if '/' in wps or '|' in wps:
                    if '/' in wps:
                        splt = wps.split('/')
                    else:
                        splt = wps.split('|')
                    which_ploid = []
                    for i in range(len(splt)):
                        if splt[i] == '1':
                            which_ploid.append(i)
                    # assume we're just using first alt for inserted variants?
                    which_alt = [0 for _ in which_ploid]
                # otherwise assume monoploidy
                else:
                    which_ploid = [0]
                    which_alt = [0]

            # ignore invalid ploids
            for i in range(len(which_ploid) - 1, -1, -1):
                if which_ploid[i] >= self.ploidy:
                    del which_ploid[i]

            for i in range(len(which_ploid)):
                p = which_ploid[i]
                my_alt = input_variable[2][which_alt[i]]
                my_var = (input_variable[0] - self.x, input_variable[1], my_alt)
                in_len = max([len(input_variable[1]), len(my_alt)])

                if my_var[0] < 0 or my_var[0] >= len(self.black_list[p]):
                    print('\nError: Attempting to insert variant out of window bounds:')
                    print(my_var, '--> blackList[0:' + str(len(self.black_list[p])) + ']\n')
                    exit(1)
                if len(input_variable[1]) == 1 and len(my_alt) == 1:
                    if self.black_list[p][my_var[0]]:
                        continue
                    self.snp_list[p].append(my_var)
                    self.black_list[p][my_var[0]] = 2
                else:
                    indel_failed = False
                    for k in range(my_var[0], my_var[0] + in_len + 1):
                        if k >= len(self.black_list[p]):
                            indel_failed = True
                            continue
                        if self.black_list[p][k]:
                            indel_failed = True
                            continue
                    if indel_failed:
                        continue
                    for k in range(my_var[0], my_var[0] + in_len + 1):
                        self.black_list[p][k] = 1
                    self.indel_list[p].append(my_var)

    def random_mutations(self):

        # add random indels
        all_indels = [[] for _ in self.sequences]
        for i in range(self.ploidy):
            for j in range(self.indels_to_add[i]):
                # insert homozygous indel
                if random.random() <= self.models[i][1]:
                    which_ploid = range(self.ploidy)
                # insert heterozygous indel
                else:
                    which_ploid = [self.ploid_mut_prior.sample()]

                # try to find suitable places to insert indels
                event_pos = -1
                for attempt in range(MAX_ATTEMPTS):
                    event_pos = random.randint(self.win_buffer, self.seq_len - 1)
                    for p in which_ploid:
                        if self.black_list[p][event_pos]:
                            event_pos = -1
                    if event_pos != -1:
                        break
                if event_pos == -1:
                    continue

                # insertion
                if random.random() <= self.models[i][3]:
                    in_len = self.models[i][4].sample()
                    # sequence content of random insertions is uniformly random (change this later, maybe)
                    in_seq = ''.join([random.choice(NUCL) for _ in range(in_len)])
                    ref_nucl = self.sequences[i][event_pos]
                    my_indel = (event_pos, ref_nucl, ref_nucl + in_seq)
                # deletion
                else:
                    in_len = self.models[i][5].sample()
                    # skip if deletion too close to boundary
                    if event_pos + in_len + 1 >= len(self.sequences[i]):
                        continue
                    if in_len == 1:
                        in_seq = self.sequences[i][event_pos + 1]
                    else:
                        in_seq = str(self.sequences[i][event_pos + 1:event_pos + in_len + 1])
                    ref_nucl = self.sequences[i][event_pos]
                    my_indel = (event_pos, ref_nucl + in_seq, ref_nucl)

                # if event too close to boundary, skip. if event conflicts with other indel, skip.
                skip_event = False
                if event_pos + len(my_indel[1]) >= self.seq_len - self.win_buffer - 1:
                    skip_event = True
                if skip_event:
                    continue
                for p in which_ploid:
                    for k in range(event_pos, event_pos + in_len + 1):
                        if self.black_list[p][k]:
                            skip_event = True
                if skip_event:
                    continue

                for p in which_ploid:
                    for k in range(event_pos, event_pos + in_len + 1):
                        self.black_list[p][k] = 1
                    all_indels[p].append(my_indel)

        # add random snps
        all_snps = [[] for _ in self.sequences]
        for i in range(self.ploidy):
            for j in range(self.snps_to_add[i]):
                # insert homozygous SNP
                if random.random() <= self.models[i][1]:
                    which_ploid = range(self.ploidy)
                # insert heterozygous SNP
                else:
                    which_ploid = [self.ploid_mut_prior.sample()]

                # try to find suitable places to insert snps
                event_pos = -1
                for attempt in range(MAX_ATTEMPTS):
                    # based on the mutation model for the specified ploid, choose a SNP location based on trinuc bias
                    # (if there are multiple ploids, choose one at random)
                    if IGNORE_TRINUC:
                        event_pos = random.randint(self.win_buffer + 1, self.seq_len - 2)
                    else:
                        ploid_to_use = which_ploid[random.randint(0, len(which_ploid) - 1)]
                        event_pos = self.trinuc_bias[ploid_to_use].sample()
                    for p in which_ploid:
                        if self.black_list[p][event_pos]:
                            event_pos = -1
                    if event_pos != -1:
                        break
                if event_pos == -1:
                    continue

                ref_nucl = self.sequences[i][event_pos]
                context = str(self.sequences[i][event_pos - 1]) + str(self.sequences[i][event_pos + 1])
                # sample from tri-nucleotide substitution matrices to get SNP alt allele
                new_nucl = self.models[i][6][TRI_IND[context]][NUC_IND[ref_nucl]].sample()
                my_snp = (event_pos, ref_nucl, new_nucl)

                for p in which_ploid:
                    all_snps[p].append(my_snp)
                    self.black_list[p][my_snp[0]] = 2

        # combine random snps with inserted snps, remove any snps that overlap indels
        for p in range(len(all_snps)):
            all_snps[p].extend(self.snp_list[p])
            all_snps[p] = [n for n in all_snps[p] if self.black_list[p][n[0]] != 1]

        # MODIFY REFERENCE STRING: SNPS
        for i in range(len(all_snps)):
            for j in range(len(all_snps[i])):
                v_pos = all_snps[i][j][0]

                if all_snps[i][j][1] != self.sequences[i][v_pos]:
                    print('\nError: Something went wrong!\n', all_snps[i][j], self.sequences[i][v_pos], '\n')
                    print(all_snps[i][j])
                    print(self.sequences[i][v_pos])
                    exit(1)
                else:
                    self.sequences[i][v_pos] = all_snps[i][j][2]

        # organize the indels we want to insert
        for i in range(len(all_indels)):
            all_indels[i].extend(self.indel_list[i])
        all_indels_ins = [sorted([list(m) for m in n]) for n in all_indels]

        # MODIFY REFERENCE STRING: INDELS
        for i in range(len(all_indels_ins)):
            rolling_adj = 0
            temp_symbol_string = ['M' for _ in self.sequences[i]]
            # there's an off-by-one error somewhere in the position sampling routines.. this might fix it
            # temp_symbol_string.append('M')
            for j in range(len(all_indels_ins[i])):
                v_pos = all_indels_ins[i][j][0] + rolling_adj
                v_pos2 = v_pos + len(all_indels_ins[i][j][1])
                rolling_adj += len(all_indels_ins[i][j][2]) - len(all_indels_ins[i][j][1])

                if all_indels_ins[i][j][1] != str(self.sequences[i][v_pos:v_pos2]):
                    print('\nError: Something went wrong!\n', all_indels_ins[i][j], [v_pos, v_pos2],
                          str(self.sequences[i][v_pos:v_pos2]), '\n')
                    exit(1)
                else:
                    # alter reference sequence
                    self.sequences[i] = self.sequences[i][:v_pos] + Seq(all_indels_ins[i][j][2],
                                                                        IUPAC.unambiguous_dna).tomutable() + \
                                        self.sequences[i][v_pos2:]
                    # notate indel positions for cigar computation
                    d = len(all_indels_ins[i][j][2]) - len(all_indels_ins[i][j][1])
                    if d > 0:
                        temp_symbol_string = temp_symbol_string[:v_pos + 1] + ['I'] * d + temp_symbol_string[
                                                                                          v_pos2 + 1:]
                    elif d < 0:
                        temp_symbol_string[v_pos + 1] = 'D' * abs(d) + 'M'

            # pre-compute cigar strings
            for j in range(len(temp_symbol_string) - self.read_len):
                self.all_cigar[i].append(CigarString(list_in=temp_symbol_string[j:j + self.read_len]).get_string())

            # create some data structures we will need later:
            # --- self.FM_pos[ploid][pos]: position of the left-most matching base (IN REFERENCE COORDINATES, i.e.
            #       corresponding to the unmodified reference genome)
            # --- self.FM_span[ploid][pos]: number of reference positions spanned by a read originating from
            #       this coordinate
            md_so_far = 0
            for j in range(len(temp_symbol_string)):
                self.fm_pos[i].append(md_so_far)
                # fix an edge case with deletions
                if 'D' in temp_symbol_string[j]:
                    self.fm_pos[i][-1] += temp_symbol_string[j].count('D')
                # compute number of ref matches for each read
                span_dif = len([n for n in temp_symbol_string[j:j + self.read_len] if 'M' in n])
                self.fm_span[i].append(self.fm_pos[i][-1] + span_dif)
                md_so_far += temp_symbol_string[j].count('M') + temp_symbol_string[j].count('D')

        # tally up all the variants we handled...
        count_dict = {}
        all_variants = [sorted(all_snps[i] + all_indels[i]) for i in range(self.ploidy)]
        for i in range(len(all_variants)):
            for j in range(len(all_variants[i])):
                all_variants[i][j] = tuple([all_variants[i][j][0] + self.x]) + all_variants[i][j][1:]
                t = tuple(all_variants[i][j])
                if t not in count_dict:
                    count_dict[t] = []
                count_dict[t].append(i)

        # TODO: combine multiple variants that happened to occur at same position into single vcf entry?

        output_variants = []
        for k in sorted(count_dict.keys()):
            output_variants.append(k + tuple([len(count_dict[k]) / float(self.ploidy)]))
            ploid_string = ['0' for _ in range(self.ploidy)]
            for k2 in [n for n in count_dict[k]]:
                ploid_string[k2] = '1'
            output_variants[-1] += tuple(['WP=' + '/'.join(ploid_string)])
        return output_variants

    def sample_read(self, sequencing_model, frag_len=None):

        # choose a ploid
        my_ploid = random.randint(0, self.ploidy - 1)

        # stop attempting to find a valid position if we fail enough times
        MAX_READPOS_ATTEMPTS = 100
        attempts_thus_far = 0

        # choose a random position within the ploid, and generate quality scores / sequencing errors
        reads_to_sample = []
        if frag_len is None:
            r_pos = self.coverage_distribution[my_ploid].sample()

            # sample read position and call function to compute quality scores / sequencing errors
            r_dat = self.sequences[my_ploid][r_pos:r_pos + self.read_len]
            (my_qual, my_errors) = sequencing_model.get_sequencing_errors(r_dat)
            reads_to_sample.append([r_pos, my_qual, my_errors, r_dat])

        else:
            r_pos1 = self.coverage_distribution[my_ploid][self.fraglen_ind_map[frag_len]].sample()

            # EXPERIMENTAL
            # coords_to_select_from = self.coverage_distribution[my_ploid][self.fraglens_ind_map[frag_len]].sample()
            # r_pos1 = random.randint(coords_to_select_from[0],coords_to_select_from[1])

            r_pos2 = r_pos1 + frag_len - self.read_len
            r_dat1 = self.sequences[my_ploid][r_pos1:r_pos1 + self.read_len]
            r_dat2 = self.sequences[my_ploid][r_pos2:r_pos2 + self.read_len]
            (my_qual1, my_errors1) = sequencing_model.get_sequencing_errors(r_dat1)
            (my_qual2, my_errors2) = sequencing_model.get_sequencing_errors(r_dat2, is_reverse_strand=True)
            reads_to_sample.append([r_pos1, my_qual1, my_errors1, r_dat1])
            reads_to_sample.append([r_pos2, my_qual2, my_errors2, r_dat2])

        # error format:
        # myError[i] = (type, len, pos, ref, alt)

        """
        examine sequencing errors to-be-inserted.
            - remove deletions that don't have enough bordering sequence content to "fill in"
            if error is valid, make the changes to the read data
        """
        r_out = []
        for r in reads_to_sample:
            try:
                my_cigar = self.all_cigar[my_ploid][r[0]]
            except IndexError:
                print('Index error when attempting to find cigar string.')
                print(my_ploid, len(self.all_cigar[my_ploid]), r[0])
                if frag_len is not None:
                    print((r_pos1, r_pos2))
                    print(frag_len, self.fraglen_ind_map[frag_len])
                exit(1)
            total_d = sum([error[1] for error in r[2] if error[0] == 'D'])
            total_i = sum([error[1] for error in r[2] if error[0] == 'I'])
            avail_b = len(self.sequences[my_ploid]) - r[0] - self.read_len - 1
            # add buffer sequence to fill in positions that get deleted
            r[3] += self.sequences[my_ploid][r[0] + self.read_len:r[0] + self.read_len + total_d]
            expanded_cigar = []
            extra_cigar = []
            adj = 0
            sse_adj = [0 for n in range(self.read_len + max(sequencing_model.err_p[3]))]
            any_indel_err = False

            # sort by letter (D > I > S) such that we introduce all indel errors before substitution errors
            # secondarily, sort by index
            arranged_errors = {'D': [], 'I': [], 'S': []}
            for error in r[2]:
                arranged_errors[error[0]].append((error[2], error))
            sorted_errors = []
            for k in sorted(arranged_errors.keys()):
                sorted_errors.extend([n[1] for n in sorted(arranged_errors[k])])

            skip_indels = False

            # FIXED TdB 05JUN2018
            # Moved this outside the for error loop, since it messes up the CIGAR string when
            # more than one deletion is in the same read
            extra_cigar_val = []
            # END FIXED TdB

            for error in sorted_errors:
                e_len = error[1]
                e_pos = error[2]
                if error[0] == 'D' or error[0] == 'I':
                    any_indel_err = True

                    # FIXED TdB 05JUN2018
                    # Moved this OUTSIDE the for error loop, since it messes up the CIGAR string
                    # when more than one deletion is in the same read
                    # extra_cigar_val = []
                    # END FIXED TdB

                    if total_d > avail_b:  # if not enough bases to fill-in deletions, skip all indel erors
                        continue
                    if not expanded_cigar:
                        expanded_cigar = CigarString(string_in=my_cigar).get_list()
                        fill_to_go = total_d - total_i + 1
                        if fill_to_go > 0:
                            try:
                                extra_cigar_val = CigarString(
                                    string_in=self.all_cigar[my_ploid][r[0] + fill_to_go]).get_list()[-fill_to_go:]
                            except IndexError:
                                # Applying the deletions we want requires going beyond region boundaries.
                                # Skip all indel errors
                                skip_indels = True

                    if skip_indels:
                        continue

                    # insert deletion error into read and update cigar string accordingly
                    if error[0] == 'D':
                        my_adj = sse_adj[e_pos]
                        pi = e_pos + my_adj
                        pf = e_pos + my_adj + e_len + 1
                        if str(r[3][pi:pf]) == str(error[3]):
                            r[3] = r[3][:pi + 1] + r[3][pf:]
                            expanded_cigar = expanded_cigar[:pi + 1] + expanded_cigar[pf:]
                            # weird edge case with del at very end of region. Make a guess and add a "M"
                            if pi + 1 == len(expanded_cigar):
                                expanded_cigar.append('M')
                            expanded_cigar[pi + 1] = 'D' * e_len + expanded_cigar[pi + 1]
                        else:
                            print('\nError, ref does not match alt while attempting to insert deletion error!\n')
                            exit(1)
                        adj -= e_len
                        for i in range(e_pos, len(sse_adj)):
                            sse_adj[i] -= e_len

                    # insert insertion error into read and update cigar string accordingly
                    else:
                        my_adj = sse_adj[e_pos]
                        if str(r[3][e_pos + my_adj]) == error[3]:
                            r[3] = r[3][:e_pos + my_adj] + error[4] + r[3][e_pos + my_adj + 1:]
                            expanded_cigar = expanded_cigar[:e_pos + my_adj] + ['I'] * e_len + expanded_cigar[
                                                                                               e_pos + my_adj:]
                        else:
                            print('\nError, ref does not match alt while attempting to insert insertion error!\n')
                            print('---', chr(r[3][e_pos + my_adj]), '!=', error[3])
                            exit(1)
                        adj += e_len
                        for i in range(e_pos, len(sse_adj)):
                            sse_adj[i] += e_len

                else:  # substitution errors, much easier by comparison...
                    if str(r[3][e_pos + sse_adj[e_pos]]) == error[3]:
                        r[3][e_pos + sse_adj[e_pos]] = error[4]
                    else:
                        print('\nError, ref does not match alt while attempting to insert substitution error!\n')
                        exit(1)

            if any_indel_err:
                if len(expanded_cigar):
                    relevant_cigar = (expanded_cigar + extra_cigar_val)[:self.read_len]
                    my_cigar = CigarString(list_in=relevant_cigar).get_string()

                r[3] = r[3][:self.read_len]

            r_out.append([self.fm_pos[my_ploid][r[0]], my_cigar, str(r[3]), str(r[1])])

        # r_out[i] = (pos, cigar, read_string, qual_string)
        return r_out


class SequencingError:
    """
    Container to model sequencing errors: computes quality scores and positions to insert errors
    """

    def __init__(self, read_len, error_model, rescaled_error):

        self.read_len = read_len

        model_path = pathlib.Path(error_model)
        try:
            error_dat = pickle.load(open(model_path, 'rb'), encoding="bytes")
        except IOError:
            print("\nProblem opening the sequencing error model.\n")
            exit(1)

        self.uniform = False

        # uniform-error SE reads (e.g., PacBio)
        if len(error_dat) == 4:
            self.uniform = True
            [q_scores, off_q, avg_error, error_params] = error_dat
            self.uniform_q_score = int(-10. * np.log10(avg_error) + 0.5)
            print('Using uniform sequencing error model. (q=' + str(self.uniform_q_score) + '+' + str(
                off_q) + ', p(err)={0:0.2f}%)'.format(100. * avg_error))

        # only 1 q-score model present, use same model for both strands
        elif len(error_dat) == 6:
            [init_q1, prob_q1, q_scores, off_q, avg_error, error_params] = error_dat
            self.pe_models = False

        # found a q-score model for both forward and reverse strands
        elif len(error_dat) == 8:
            [init_q1, prob_q1, init_q2, prob_q2, q_scores, off_q, avg_error, error_params] = error_dat
            self.pe_models = True
            if len(init_q1) != len(init_q2) or len(prob_q1) != len(prob_q2):
                print('\nError: R1 and R2 quality score models are of different length.\n')
                exit(1)

        # This serves as a sanity check for the input model
        else:
            print('\nError: Something wrong with error model.\n')
            exit(1)

        self.q_err_rate = [0.] * (max(q_scores) + 1)
        for q in q_scores:
            self.q_err_rate[q] = 10. ** (-q / 10.)
        self.off_q = off_q
        self.err_p = error_params
        # Selects a new nucleotide based on the error model
        self.err_sse = [DiscreteDistribution(n, NUCL) for n in self.err_p[0]]
        # allows for selection of indel length based on the parameters of the model
        self.err_sie = DiscreteDistribution(self.err_p[2], self.err_p[3])
        # allows for indel insertion based on the length above and the probability from the model
        self.err_sin = DiscreteDistribution(self.err_p[5], NUCL)

        # adjust sequencing error frequency to match desired rate
        if rescaled_error is None:
            self.error_scale = 1.0
        else:
            self.error_scale = rescaled_error / avg_error
            print('Warning: Quality scores no longer exactly representative of error probability. '
                  'Error model scaled by {0:.3f} to match desired rate...'.format(self.error_scale))

        if not self.uniform:
            # adjust length to match desired read length
            if self.read_len == len(init_q1):
                self.q_ind_remap = range(self.read_len)
            else:
                print('Warning: Read length of error model (' + str(len(init_q1)) + ') does not match -R value (' + str(
                    self.read_len) + '), rescaling model...')
                self.q_ind_remap = [max([1, len(init_q1) * n // read_len]) for n in range(read_len)]

            # initialize probability distributions
            self.init_dist_by_pos_1 = [DiscreteDistribution(init_q1[i], q_scores) for i in range(len(init_q1))]
            self.prob_dist_by_pos_by_prev_q1 = [None]
            for i in range(1, len(init_q1)):
                self.prob_dist_by_pos_by_prev_q1.append([])
                for j in range(len(init_q1[0])):
                    # if we don't have sufficient data for a transition, use the previous quality score
                    if np.sum(prob_q1[i][j]) <= 0.:
                        self.prob_dist_by_pos_by_prev_q1[-1].append(
                            DiscreteDistribution([1], [q_scores[j]], degenerate_val=q_scores[j]))
                    else:
                        self.prob_dist_by_pos_by_prev_q1[-1].append(DiscreteDistribution(prob_q1[i][j], q_scores))

            # If paired-end, initialize probability distributions for the other strand
            if self.pe_models:
                self.init_dist_by_pos_2 = [DiscreteDistribution(init_q2[i], q_scores) for i in range(len(init_q2))]
                self.prob_dist_by_pos_by_prev_q2 = [None]
                for i in range(1, len(init_q2)):
                    self.prob_dist_by_pos_by_prev_q2.append([])
                    for j in range(len(init_q2[0])):
                        if np.sum(prob_q2[i][
                                      j]) <= 0.:  # if we don't have sufficient data for a transition, use the previous qscore
                            self.prob_dist_by_pos_by_prev_q2[-1].append(
                                DiscreteDistribution([1], [q_scores[j]], degenerate_val=q_scores[j]))
                        else:
                            self.prob_dist_by_pos_by_prev_q2[-1].append(DiscreteDistribution(prob_q2[i][j], q_scores))

    def get_sequencing_errors(self, read_data, is_reverse_strand=False):
        """
        Inserts errors of type substitution, insertion, or deletion into read_data, and assigns a quality score
        based on the container model.

        :param read_data: sequence to insert errors into
        :param is_reverse_strand: whether to treat this as the reverse strand or not
        :return: modified sequence and associate quality scores
        """

        q_out = [0] * self.read_len
        s_err = []

        if self.uniform:
            my_q = [self.uniform_q_score + self.off_q] * self.read_len
            q_out = ''.join([chr(n) for n in my_q])
            for i in range(self.read_len):
                if random.random() < self.error_scale * self.q_err_rate[self.uniform_q_score]:
                    s_err.append(i)
        else:
            if self.pe_models and is_reverse_strand:
                my_q = self.init_dist_by_pos_2[0].sample()
            else:
                my_q = self.init_dist_by_pos_1[0].sample()
            q_out[0] = my_q

            for i in range(1, self.read_len):
                if self.pe_models and is_reverse_strand:
                    my_q = self.prob_dist_by_pos_by_prev_q2[self.q_ind_remap[i]][my_q].sample()
                else:
                    my_q = self.prob_dist_by_pos_by_prev_q1[self.q_ind_remap[i]][my_q].sample()
                q_out[i] = my_q

            if is_reverse_strand:
                q_out = q_out[::-1]

            for i in range(self.read_len):
                if random.random() < self.error_scale * self.q_err_rate[q_out[i]]:
                    s_err.append(i)

            q_out = ''.join([chr(n + self.off_q) for n in q_out])

        if self.error_scale == 0.0:
            return q_out, []

        s_out = []
        n_del_so_far = 0
        # don't allow indel errors to occur on subsequent positions
        prev_indel = -2
        # don't allow other sequencing errors to occur on bases removed by deletion errors
        del_blacklist = []

        for ind in s_err[::-1]:  # for each error that we're going to insert...

            # determine error type
            is_sub = True
            if ind != 0 and ind != self.read_len - 1 - max(self.err_p[3]) and abs(ind - prev_indel) > 1:
                if random.random() < self.err_p[1]:
                    is_sub = False

            # insert substitution error
            if is_sub:
                my_nucl = str(read_data[ind])
                new_nucl = self.err_sse[NUC_IND[my_nucl]].sample()
                s_out.append(('S', 1, ind, my_nucl, new_nucl))

            # insert indel error
            else:
                indel_len = self.err_sie.sample()

                # insertion error
                if random.random() < self.err_p[4]:
                    my_nucl = str(read_data[ind])
                    new_nucl = my_nucl + ''.join([self.err_sin.sample() for n in range(indel_len)])
                    s_out.append(('I', len(new_nucl) - 1, ind, my_nucl, new_nucl))

                # deletion error (prevent too many of them from stacking up)
                elif ind < self.read_len - 2 - n_del_so_far:
                    my_nucl = str(read_data[ind:ind + indel_len + 1])
                    new_nucl = str(read_data[ind])
                    n_del_so_far += len(my_nucl) - 1
                    s_out.append(('D', len(my_nucl) - 1, ind, my_nucl, new_nucl))
                    for i in range(ind + 1, ind + indel_len + 1):
                        del_blacklist.append(i)
                prev_indel = ind

        # remove blacklisted errors
        for i in range(len(s_out) - 1, -1, -1):
            if s_out[i][2] in del_blacklist:
                del s_out[i]

        return q_out, s_out


# parse mutation model pickle file
def parse_input_mutation_model(model=None, which_default=1):
    if which_default == 1:
        out_model = [copy.deepcopy(n) for n in DEFAULT_MODEL_1]
    elif which_default == 2:
        out_model = [copy.deepcopy(n) for n in DEFAULT_MODEL_2]
    else:
        print('\nError: Unknown default mutation model specified\n')
        exit(1)

    if model is not None:
        pickle_dict = pickle.load(open(model, "rb"))
        out_model[0] = pickle_dict['AVG_MUT_RATE']
        out_model[2] = 1. - pickle_dict['SNP_FREQ']

        ins_list = pickle_dict['INDEL_FREQ']
        if len(ins_list):
            ins_count = sum([ins_list[k] for k in ins_list.keys() if k >= 1])
            del_count = sum([ins_list[k] for k in ins_list.keys() if k <= -1])
            ins_vals = [k for k in sorted(ins_list.keys()) if k >= 1]
            ins_wght = [ins_list[k] / float(ins_count) for k in ins_vals]
            del_vals = [k for k in sorted([abs(k) for k in ins_list.keys() if k <= -1])]
            del_wght = [ins_list[-k] / float(del_count) for k in del_vals]
        else:  # degenerate case where no indel stats are provided
            ins_count = 1
            del_count = 1
            ins_vals = [1]
            ins_wght = [1.0]
            del_vals = [1]
            del_wght = [1.0]
        out_model[3] = ins_count / float(ins_count + del_count)
        out_model[4] = ins_vals
        out_model[5] = ins_wght
        out_model[6] = del_vals
        out_model[7] = del_wght

        trinuc_trans_prob = pickle_dict['TRINUC_TRANS_PROBS']
        for k in sorted(trinuc_trans_prob.keys()):
            my_ind = TRI_IND[k[0][0] + k[0][2]]
            (k1, k2) = (NUC_IND[k[0][1]], NUC_IND[k[1][1]])
            out_model[8][my_ind][k1][k2] = trinuc_trans_prob[k]
        for i in range(len(out_model[8])):
            for j in range(len(out_model[8][i])):
                for l in range(len(out_model[8][i][j])):
                    # if trinuc not present in input mutation model, assign it uniform probability
                    if float(sum(out_model[8][i][j])) < 1e-12:
                        out_model[8][i][j] = [0.25, 0.25, 0.25, 0.25]
                    else:
                        out_model[8][i][j][l] /= float(sum(out_model[8][i][j]))

        trinuc_mut_prob = pickle_dict['TRINUC_MUT_PROB']
        which_have_we_seen = {n: False for n in ALL_TRI}
        trinuc_mean = np.mean(list(trinuc_mut_prob.values()))
        for trinuc in trinuc_mut_prob.keys():
            out_model[9][ALL_IND[trinuc]] = trinuc_mut_prob[trinuc]
            which_have_we_seen[trinuc] = True
        for trinuc in which_have_we_seen.keys():
            if not which_have_we_seen[trinuc]:
                out_model[9][ALL_IND[trinuc]] = trinuc_mean

    return out_model<|MERGE_RESOLUTION|>--- conflicted
+++ resolved
@@ -1,9 +1,6 @@
 import random
 import copy
-<<<<<<< HEAD
 import pathlib
-=======
->>>>>>> f349c424
 import bisect
 import pickle
 import numpy as np
